# Copyright (c) Microsoft Corporation.
# Licensed under the MIT License.

"""Interface for helm operations"""

import subprocess
import time

from aiopslab.service.kubectl import KubeCtl


class Helm:
    @staticmethod
    def install(**args):
        """Install a helm chart

        Args:
            release_name (str): Name of the release
            chart_path (str): Path to the helm chart
            namespace (str): Namespace to install the chart
        """
        print("== Helm Install ==")
        release_name = args.get("release_name")
        chart_path = args.get("chart_path")
        namespace = args.get("namespace")
        version = args.get("version")

        # Install dependencies for chart before installation
        dependency_command = f"helm dependency update {chart_path}"
        dependency_process = subprocess.Popen(
            dependency_command,
            shell=True,
            stdout=subprocess.PIPE,
            stderr=subprocess.PIPE,
        )
        dependency_output, dependency_error = dependency_process.communicate()
<<<<<<< HEAD

        if version:
            command = f"helm install {release_name} {chart_path} -n {namespace} --version {version}"
        else:
            command = f"helm install {release_name} {chart_path} -n {namespace}"
=======
>>>>>>> aa652d97

        command = f"helm install {release_name} {chart_path} -n {namespace} --create-namespace"
        process = subprocess.Popen(command, shell=True, stdout=subprocess.PIPE)
        output, error = process.communicate()

        if error:
            print(error.decode("utf-8"))
        else:
            print(output.decode("utf-8"))

    @staticmethod
    def uninstall(**args):
        """Uninstall a helm chart

        Args:
            release_name (str): Name of the release
            namespace (str): Namespace to uninstall the chart
        """
        print("== Helm Uninstall ==")
        release_name = args.get("release_name")
        namespace = args.get("namespace")

        if not Helm.exists_release(release_name, namespace):
            print(f"Release {release_name} does not exist. Skipping uninstall.")
            return

        command = f"helm uninstall {release_name} -n {namespace}"
        process = subprocess.Popen(command, shell=True, stdout=subprocess.PIPE)
        output, error = process.communicate()

        if error:
            print(error.decode("utf-8"))
        else:
            print(output.decode("utf-8"))

    @staticmethod
    def exists_release(release_name: str, namespace: str) -> bool:
        """Check if a Helm release exists

        Args:
            release_name (str): Name of the release
            namespace (str): Namespace to check

        Returns:
            bool: True if release exists
        """
        command = f"helm list -n {namespace}"
        process = subprocess.Popen(command, shell=True, stdout=subprocess.PIPE)
        output, error = process.communicate()

        if error:
            print(error.decode("utf-8"))
            return False
        else:
            return release_name in output.decode("utf-8")

    @staticmethod
    def assert_if_deployed(namespace: str):
        """Assert if all services in the application are deployed

        Args:
            namespace (str): Namespace to check

        Returns:
            bool: True if deployed

        Raises:
            Exception: If not deployed
        """
        kubectl = KubeCtl()
        try:
            kubectl.wait_for_state(namespace, "Running")
        except Exception as e:
            raise e

        return True

    @staticmethod
    def upgrade(**args):
        """Upgrade a helm chart

        Args:
            release_name (str): Name of the release
            chart_path (str): Path to the helm chart
            namespace (str): Namespace to upgrade the chart
            values_file (str): Path to the values.yaml file
            set_values (dict): Key-value pairs for --set options
        """
        print("== Helm Upgrade ==")
        release_name = args.get("release_name")
        chart_path = args.get("chart_path")
        namespace = args.get("namespace")
        values_file = args.get("values_file")
        set_values = args.get("set_values", {})

        command = [
            "helm",
            "upgrade",
            release_name,
            chart_path,
            "-n",
            namespace,
            "-f",
            values_file,
        ]

        # Add --set options if provided
        for key, value in set_values.items():
            command.append("--set")
            command.append(f"{key}={value}")

        process = subprocess.Popen(
            command, stdout=subprocess.PIPE, stderr=subprocess.PIPE
        )
        output, error = process.communicate()

        if error:
            print("Error during helm upgrade:")
            print(error.decode("utf-8"))
        else:
            print("Helm upgrade successful!")
            print(output.decode("utf-8"))

    @staticmethod
    def add_repo(name: str, url: str):
        """Add a Helm repository

        Args:
            name (str): Name of the repository
            url (str): URL of the repository
        """
        print(f"== Helm Repo Add: {name} ==")
        command = f"helm repo add {name} {url}"
        process = subprocess.Popen(
            command, shell=True, stdout=subprocess.PIPE, stderr=subprocess.PIPE
        )
        output, error = process.communicate()

        if error:
            print(f"Error adding helm repo {name}: {error.decode('utf-8')}")
        else:
            print(f"Helm repo {name} added successfully: {output.decode('utf-8')}")


# Example usage
if __name__ == "__main__":
    sn_configs = {
        "release_name": "test-social-network",
        "chart_path": "/home/oppertune/DeathStarBench/socialNetwork/helm-chart/socialnetwork",
        "namespace": "social-network",
    }
    Helm.install(**sn_configs)
    Helm.uninstall(**sn_configs)<|MERGE_RESOLUTION|>--- conflicted
+++ resolved
@@ -34,14 +34,6 @@
             stderr=subprocess.PIPE,
         )
         dependency_output, dependency_error = dependency_process.communicate()
-<<<<<<< HEAD
-
-        if version:
-            command = f"helm install {release_name} {chart_path} -n {namespace} --version {version}"
-        else:
-            command = f"helm install {release_name} {chart_path} -n {namespace}"
-=======
->>>>>>> aa652d97
 
         command = f"helm install {release_name} {chart_path} -n {namespace} --create-namespace"
         process = subprocess.Popen(command, shell=True, stdout=subprocess.PIPE)
