from aiopslab.orchestrator.problems.k8s_target_port_misconfig import *
from aiopslab.orchestrator.problems.auth_miss_mongodb import *
from aiopslab.orchestrator.problems.revoke_auth import *
from aiopslab.orchestrator.problems.storage_user_unregistered import *
from aiopslab.orchestrator.problems.misconfig_app import *
from aiopslab.orchestrator.problems.scale_pod import *
from aiopslab.orchestrator.problems.assign_non_existent_node import *
from aiopslab.orchestrator.problems.container_kill import *
from aiopslab.orchestrator.problems.pod_failure import *
from aiopslab.orchestrator.problems.pod_kill import *
from aiopslab.orchestrator.problems.network_loss import *
from aiopslab.orchestrator.problems.network_delay import *
from aiopslab.orchestrator.problems.no_op import *
from aiopslab.orchestrator.problems.kernel_fault import *
from aiopslab.orchestrator.problems.disk_woreout import *
from aiopslab.orchestrator.problems.ad_service_failure import *
from aiopslab.orchestrator.problems.ad_service_high_cpu import *
from aiopslab.orchestrator.problems.ad_service_manual_gc import *
from aiopslab.orchestrator.problems.cart_service_failure import *
from aiopslab.orchestrator.problems.image_slow_load import *
from aiopslab.orchestrator.problems.kafka_queue_problems import *
from aiopslab.orchestrator.problems.loadgenerator_flood_homepage import *
from aiopslab.orchestrator.problems.payment_service_failure import *
from aiopslab.orchestrator.problems.payment_service_unreachable import *
from aiopslab.orchestrator.problems.product_catalog_failure import *
from aiopslab.orchestrator.problems.recommendation_service_cache_failure import *
from aiopslab.orchestrator.problems.redeploy_without_pv import *
from aiopslab.orchestrator.problems.wrong_bin_usage import *
from aiopslab.orchestrator.problems.operator_misoperation import *
from aiopslab.orchestrator.problems.flower_node_stop import *


class ProblemRegistry:
    def __init__(self):
        self.PROBLEM_REGISTRY = {
            # K8s target port misconfig
            "k8s_target_port-misconfig-detection-1": lambda: K8STargetPortMisconfigDetection(
                faulty_service="user-service"
            ),
            "k8s_target_port-misconfig-localization-1": lambda: K8STargetPortMisconfigLocalization(
                faulty_service="user-service"
            ),
            "k8s_target_port-misconfig-analysis-1": lambda: K8STargetPortMisconfigAnalysis(
                faulty_service="user-service"
            ),
            "k8s_target_port-misconfig-mitigation-1": lambda: K8STargetPortMisconfigMitigation(
                faulty_service="user-service"
            ),
            "k8s_target_port-misconfig-detection-2": lambda: K8STargetPortMisconfigDetection(
                faulty_service="text-service"
            ),
            "k8s_target_port-misconfig-localization-2": lambda: K8STargetPortMisconfigLocalization(
                faulty_service="text-service"
            ),
            "k8s_target_port-misconfig-analysis-2": lambda: K8STargetPortMisconfigAnalysis(
                faulty_service="text-service"
            ),
            "k8s_target_port-misconfig-mitigation-2": lambda: K8STargetPortMisconfigMitigation(
                faulty_service="text-service"
            ),
            "k8s_target_port-misconfig-detection-3": lambda: K8STargetPortMisconfigDetection(
                faulty_service="post-storage-service"
            ),
            "k8s_target_port-misconfig-localization-3": lambda: K8STargetPortMisconfigLocalization(
                faulty_service="post-storage-service"
            ),
            "k8s_target_port-misconfig-analysis-3": lambda: K8STargetPortMisconfigAnalysis(
                faulty_service="post-storage-service"
            ),
            "k8s_target_port-misconfig-mitigation-3": lambda: K8STargetPortMisconfigMitigation(
                faulty_service="post-storage-service"
            ),
            # MongoDB auth missing
            "auth_miss_mongodb-detection-1": MongoDBAuthMissingDetection,
            "auth_miss_mongodb-localization-1": MongoDBAuthMissingLocalization,
            "auth_miss_mongodb-analysis-1": MongoDBAuthMissingAnalysis,
            "auth_miss_mongodb-mitigation-1": MongoDBAuthMissingMitigation,
            # MongoDB auth revoke
            "revoke_auth_mongodb-detection-1": lambda: MongoDBRevokeAuthDetection(
                faulty_service="mongodb-geo"
            ),
            "revoke_auth_mongodb-localization-1": lambda: MongoDBRevokeAuthLocalization(
                faulty_service="mongodb-geo"
            ),
            "revoke_auth_mongodb-analysis-1": lambda: MongoDBRevokeAuthAnalysis(
                faulty_service="mongodb-geo"
            ),
            "revoke_auth_mongodb-mitigation-1": lambda: MongoDBRevokeAuthMitigation(
                faulty_service="mongodb-geo"
            ),
            "revoke_auth_mongodb-detection-2": lambda: MongoDBRevokeAuthDetection(
                faulty_service="mongodb-rate"
            ),
            "revoke_auth_mongodb-localization-2": lambda: MongoDBRevokeAuthLocalization(
                faulty_service="mongodb-rate"
            ),
            "revoke_auth_mongodb-analysis-2": lambda: MongoDBRevokeAuthAnalysis(
                faulty_service="mongodb-rate"
            ),
            "revoke_auth_mongodb-mitigation-2": lambda: MongoDBRevokeAuthMitigation(
                faulty_service="mongodb-rate"
            ),
            # MongoDB user unregistered
            "user_unregistered_mongodb-detection-1": lambda: MongoDBUserUnregisteredDetection(
                faulty_service="mongodb-geo"
            ),
            "user_unregistered_mongodb-localization-1": lambda: MongoDBUserUnregisteredLocalization(
                faulty_service="mongodb-geo"
            ),
            "user_unregistered_mongodb-analysis-1": lambda: MongoDBUserUnregisteredAnalysis(
                faulty_service="mongodb-geo"
            ),
            "user_unregistered_mongodb-mitigation-1": lambda: MongoDBUserUnregisteredMitigation(
                faulty_service="mongodb-geo"
            ),
            "user_unregistered_mongodb-detection-2": lambda: MongoDBUserUnregisteredDetection(
                faulty_service="mongodb-rate"
            ),
            "user_unregistered_mongodb-localization-2": lambda: MongoDBUserUnregisteredLocalization(
                faulty_service="mongodb-rate"
            ),
            "user_unregistered_mongodb-analysis-2": lambda: MongoDBUserUnregisteredAnalysis(
                faulty_service="mongodb-rate"
            ),
            "user_unregistered_mongodb-mitigation-2": lambda: MongoDBUserUnregisteredMitigation(
                faulty_service="mongodb-rate"
            ),
            # App misconfig
            "misconfig_app_hotel_res-detection-1": MisconfigAppHotelResDetection,
            "misconfig_app_hotel_res-localization-1": MisconfigAppHotelResLocalization,
            "misconfig_app_hotel_res-analysis-1": MisconfigAppHotelResAnalysis,
            "misconfig_app_hotel_res-mitigation-1": MisconfigAppHotelResMitigation,
            # Scale pod to zero deployment
            "scale_pod_zero_social_net-detection-1": ScalePodSocialNetDetection,
            "scale_pod_zero_social_net-localization-1": ScalePodSocialNetLocalization,
            "scale_pod_zero_social_net-analysis-1": ScalePodSocialNetAnalysis,
            "scale_pod_zero_social_net-mitigation-1": ScalePodSocialNetMitigation,
            # Assign pod to non-existent node
            "assign_to_non_existent_node_social_net-detection-1": AssignNonExistentNodeSocialNetDetection,
            "assign_to_non_existent_node_social_net-localization-1": AssignNonExistentNodeSocialNetLocalization,
            "assign_to_non_existent_node_social_net-analysis-1": AssignNonExistentNodeSocialNetAnalysis,
            "assign_to_non_existent_node_social_net-mitigation-1": AssignNonExistentNodeSocialNetMitigation,
            # Chaos mesh container kill
            "container_kill-detection": ContainerKillDetection,
            "container_kill-localization": ContainerKillLocalization,
            # Pod failure
            "pod_failure_hotel_res-detection-1": PodFailureDetection,
            "pod_failure_hotel_res-localization-1": PodFailureLocalization,
            # Pod kill
            "pod_kill_hotel_res-detection-1": PodKillDetection,
            "pod_kill_hotel_res-localization-1": PodKillLocalization,
            # Network loss
            "network_loss_hotel_res-detection-1": NetworkLossDetection,
            "network_loss_hotel_res-localization-1": NetworkLossLocalization,
            # Network delay
            "network_delay_hotel_res-detection-1": NetworkDelayDetection,
            "network_delay_hotel_res-localization-1": NetworkDelayLocalization,
            # No operation
            "noop_detection_hotel_reservation-1": lambda: NoOpDetection(
                app_name="hotel"
            ),
            "noop_detection_social_network-1": lambda: NoOpDetection(app_name="social"),
            "noop_detection_astronomy_shop-1": lambda: NoOpDetection(app_name="astronomy_shop"),
            # NOTE: This should be getting fixed by the great powers of @jinghao-jia
            # Kernel fault -> https://github.com/xlab-uiuc/agent-ops/pull/10#issuecomment-2468992285
            # There's a bug in chaos mesh regarding this fault, wait for resolution and retest kernel fault
            # "kernel_fault_hotel_reservation-detection-1": KernelFaultDetection,
            # "kernel_fault_hotel_reservation-localization-1": KernelFaultLocalization
            # "disk_woreout-detection-1": DiskWoreoutDetection,
            # "disk_woreout-localization-1": DiskWoreoutLocalization,
            # Open Telemetry Demo (Astronomy Shop) feature flag failures
            "astronomy_shop_ad_service_failure-detection-1": AdServiceFailureDetection,
            "astronomy_shop_ad_service_failure-localization-1": AdServiceFailureLocalization,
            "astronomy_shop_ad_service_high_cpu-detection-1": AdServiceHighCpuDetection,
            "astronomy_shop_ad_service_high_cpu-localization-1": AdServiceHighCpuLocalization,
            "astronomy_shop_ad_service_manual_gc-detection-1": AdServiceManualGcDetection,
            "astronomy_shop_ad_service_manual_gc-localization-1": AdServiceManualGcLocalization,
            "astronomy_shop_cart_service_failure-detection-1": CartServiceFailureDetection,
            "astronomy_shop_cart_service_failure-localization-1": CartServiceFailureLocalization,
            "astronomy_shop_image_slow_load-detection-1": ImageSlowLoadDetection,
            "astronomy_shop_image_slow_load-localization-1": ImageSlowLoadLocalization,
            "astronomy_shop_kafka_queue_problems-detection-1": KafkaQueueProblemsDetection,
            "astronomy_shop_kafka_queue_problems-localization-1": KafkaQueueProblemsLocalization,
            "astronomy_shop_loadgenerator_flood_homepage-detection-1": LoadGeneratorFloodHomepageDetection,
            "astronomy_shop_loadgenerator_flood_homepage-localization-1": LoadGeneratorFloodHomepageLocalization,
            "astronomy_shop_payment_service_failure-detection-1": PaymentServiceFailureDetection,
            "astronomy_shop_payment_service_failure-localization-1": PaymentServiceFailureLocalization,
            "astronomy_shop_payment_service_unreachable-detection-1": PaymentServiceUnreachableDetection,
            "astronomy_shop_payment_service_unreachable-localization-1": PaymentServiceUnreachableLocalization,
            "astronomy_shop_product_catalog_service_failure-detection-1": ProductCatalogServiceFailureDetection,
            "astronomy_shop_product_catalog_service_failure-localization-1": ProductCatalogServiceFailureLocalization,
            "astronomy_shop_recommendation_service_cache_failure-detection-1": RecommendationServiceCacheFailureDetection,
            "astronomy_shop_recommendation_service_cache_failure-localization-1": RecommendationServiceCacheFailureLocalization,
            # Redeployment of namespace without deleting the PV
            "redeploy_without_PV-detection-1": RedeployWithoutPVDetection,
            # "redeploy_without_PV-localization-1": RedeployWithoutPVLocalization,
            "redeploy_without_PV-analysis-1": RedeployWithoutPVAnalysis,
            "redeploy_without_PV-mitigation-1": RedeployWithoutPVMitigation,
            # Assign pod to non-existent node
            "wrong_bin_usage-detection-1": WrongBinUsageDetection,
            "wrong_bin_usage-localization-1": WrongBinUsageLocalization,
            "wrong_bin_usage-analysis-1": WrongBinUsageAnalysis,
            "wrong_bin_usage-mitigation-1": WrongBinUsageMitigation,
            # K8S operator misoperation
<<<<<<< HEAD
            "operator_overload_replicas-detection-1": K8SOperatorOverloadReplicasDetection,
            "operator_overload_replicas-localization-1": K8SOperatorOverloadReplicasLocalization,
            "operator_non_existent_storage-detection-1": K8SOperatorNonExistentStorageDetection,
            "operator_non_existent_storage-localization-1": K8SOperatorNonExistentStorageLocalization,
            "operator_invalid_affinity_toleration-detection-1": K8SOperatorInvalidAffinityTolerationDetection,
            "operator_invalid_affinity_toleration-localization-1": K8SOperatorInvalidAffinityTolerationLocalization,
            "operator_security_context_fault-detection-1": K8SOperatorSecurityContextFaultDetection,
            "operator_security_context_fault-localization-1": K8SOperatorSecurityContextFaultLocalization,
            "operator_wrong_update_strategy-detection-1": K8SOperatorWrongUpdateStrategyDetection,
            "operator_wrong_update_strategy-localization-1": K8SOperatorWrongUpdateStrategyLocalization,
            # Flower
            "flower_node_stop-detection": FlowerNodeStopDetection,
=======
            # "operator_overload_replicas-detection-1": K8SOperatorOverloadReplicasDetection,
            # "operator_overload_replicas-localization-1": K8SOperatorOverloadReplicasLocalization,
            # "operator_non_existent_storage-detection-1": K8SOperatorNonExistentStorageDetection,
            # "operator_non_existent_storage-localization-1": K8SOperatorNonExistentStorageLocalization,
            # "operator_invalid_affinity_toleration-detection-1": K8SOperatorInvalidAffinityTolerationDetection,
            # "operator_invalid_affinity_toleration-localization-1": K8SOperatorInvalidAffinityTolerationLocalization,
            # "operator_security_context_fault-detection-1": K8SOperatorSecurityContextFaultDetection,
            # "operator_security_context_fault-localization-1": K8SOperatorSecurityContextFaultLocalization,
            # "operator_wrong_update_strategy-detection-1": K8SOperatorWrongUpdateStrategyDetection,
            # "operator_wrong_update_strategy-localization-1": K8SOperatorWrongUpdateStrategyLocalization,
>>>>>>> 114146b2
        }

    def get_problem_instance(self, problem_id: str):
        if problem_id not in self.PROBLEM_REGISTRY:
            raise ValueError(f"Problem ID {problem_id} not found in registry.")

        return self.PROBLEM_REGISTRY.get(problem_id)()

    def get_problem(self, problem_id: str):
        return self.PROBLEM_REGISTRY.get(problem_id)

    def get_problem_ids(self, task_type: str = None):
        if task_type:
            return [k for k in self.PROBLEM_REGISTRY.keys() if task_type in k]
        return list(self.PROBLEM_REGISTRY.keys())

    def get_problem_count(self, task_type: str = None):
        if task_type:
            return len([k for k in self.PROBLEM_REGISTRY.keys() if task_type in k])
        return len(self.PROBLEM_REGISTRY)<|MERGE_RESOLUTION|>--- conflicted
+++ resolved
@@ -202,20 +202,6 @@
             "wrong_bin_usage-analysis-1": WrongBinUsageAnalysis,
             "wrong_bin_usage-mitigation-1": WrongBinUsageMitigation,
             # K8S operator misoperation
-<<<<<<< HEAD
-            "operator_overload_replicas-detection-1": K8SOperatorOverloadReplicasDetection,
-            "operator_overload_replicas-localization-1": K8SOperatorOverloadReplicasLocalization,
-            "operator_non_existent_storage-detection-1": K8SOperatorNonExistentStorageDetection,
-            "operator_non_existent_storage-localization-1": K8SOperatorNonExistentStorageLocalization,
-            "operator_invalid_affinity_toleration-detection-1": K8SOperatorInvalidAffinityTolerationDetection,
-            "operator_invalid_affinity_toleration-localization-1": K8SOperatorInvalidAffinityTolerationLocalization,
-            "operator_security_context_fault-detection-1": K8SOperatorSecurityContextFaultDetection,
-            "operator_security_context_fault-localization-1": K8SOperatorSecurityContextFaultLocalization,
-            "operator_wrong_update_strategy-detection-1": K8SOperatorWrongUpdateStrategyDetection,
-            "operator_wrong_update_strategy-localization-1": K8SOperatorWrongUpdateStrategyLocalization,
-            # Flower
-            "flower_node_stop-detection": FlowerNodeStopDetection,
-=======
             # "operator_overload_replicas-detection-1": K8SOperatorOverloadReplicasDetection,
             # "operator_overload_replicas-localization-1": K8SOperatorOverloadReplicasLocalization,
             # "operator_non_existent_storage-detection-1": K8SOperatorNonExistentStorageDetection,
@@ -226,7 +212,8 @@
             # "operator_security_context_fault-localization-1": K8SOperatorSecurityContextFaultLocalization,
             # "operator_wrong_update_strategy-detection-1": K8SOperatorWrongUpdateStrategyDetection,
             # "operator_wrong_update_strategy-localization-1": K8SOperatorWrongUpdateStrategyLocalization,
->>>>>>> 114146b2
+            # Flower
+            "flower_node_stop-detection": FlowerNodeStopDetection,
         }
 
     def get_problem_instance(self, problem_id: str):
