# Copyright (c) Microsoft Corporation.
# Licensed under the MIT License.

"""Orchestrator with retry capabilities using task variants."""

import asyncio
import inspect
<<<<<<< HEAD
from typing import Any, Dict, Optional

=======
import copy
from typing import Dict, Any, Optional
>>>>>>> d34bf189
from aiopslab.orchestrator.orchestrator import Orchestrator
from aiopslab.orchestrator.tasks.variant_task import VariantTask
from aiopslab.session import Session
from aiopslab.utils.status import SubmissionStatus


class RetryOrchestrator:
    """Orchestrator that supports retry with task variants using composition."""
    
    def __init__(
        self,
        orchestrator: Optional[Orchestrator] = None,
        max_retries: int = 3,
        enable_variants: bool = True,
        retry_delay: float = 5.0,
    ):
        """
        Initialize retry orchestrator with composition pattern.

        Args:
            orchestrator: Base orchestrator to wrap (creates new if None)
            max_retries: Maximum number of retry attempts
            enable_variants: Whether to use variants for retries
            retry_delay: Delay (in seconds) between retry attempts
        """
        self.orchestrator = orchestrator or Orchestrator()
        self.max_retries = max_retries
        self.enable_variants = enable_variants
        self.retry_count = 0
        self.retry_history = []
        self.retry_delay = retry_delay
        
    def __getattr__(self, name):
        """
        Forward attribute access to the wrapped orchestrator.
        
        This allows accessing properties like session, probs, agent, etc.
        from the base orchestrator transparently.
        """
        return getattr(self.orchestrator, name)
    
    def init_problem(self, problem_id: str):
        """Initialize problem using the wrapped orchestrator."""
        return self.orchestrator.init_problem(problem_id)
    
    def register_agent(self, agent, name="agent"):
        """Register agent using the wrapped orchestrator."""
        self.orchestrator.register_agent(agent, name)
        
    async def start_problem(
        self,
        max_steps: int,
        *,
        max_retries: Optional[int] = None,
        enable_variants: Optional[bool] = None,
    ) -> Dict[str, Any]:
        """Start the problem using retry semantics.

        This mirrors :meth:`Orchestrator.start_problem` to keep parity with the
        base orchestrator while still exposing retry overrides.
        """

        return await self.start_problem_with_retry(
            max_steps,
            max_retries=max_retries,
            enable_variants=enable_variants,
        )

    async def start_problem_with_retry(
        self,
        max_steps: int,
        *,
        max_retries: Optional[int] = None,
        enable_variants: Optional[bool] = None,
    ) -> Dict[str, Any]:
        """
        Start problem solving with retry logic.

        Args:
            max_steps: Maximum steps per attempt
            max_retries: Optional override for retry attempts
            enable_variants: Optional override to toggle variant usage

        Returns:
            Final results including retry information
        """
<<<<<<< HEAD

        retries_allowed = self.max_retries if max_retries is None else max_retries
        variants_enabled = (
            self.enable_variants if enable_variants is None else enable_variants
        )

=======
        session = getattr(self.orchestrator, "session", None)
>>>>>>> d34bf189
        overall_results = {
            "retry_count": 0,
            "attempts": [],
            "variant_attempts": [],
            "final_success": False,
            "final_results": None,
<<<<<<< HEAD
=======
            "problem_id": getattr(session, "problem_id", None),
            "canonical_problem_id": getattr(session, "canonical_pid", None),
            "variant_mode": self.orchestrator.probs.variant_mode,
            "variants_enabled_for_retries": self.enable_variants,
>>>>>>> d34bf189
        }

        session = getattr(self.orchestrator, "session", None)
        if not session or not getattr(session, "problem", None):
            raise RuntimeError(
                "Problem is not initialized. Call init_problem before starting."
            )

        problem = session.problem

        for attempt in range(retries_allowed + 1):
            print(f"\n{'='*60}")
            print(f"Attempt {attempt + 1}/{retries_allowed + 1}")

            if attempt > 0:
                problem = await self._prepare_retry()
                if problem is None:
                    raise RuntimeError(
                        "Unable to prepare retry without a problem instance"
                    )

            variant_info = None
            if isinstance(problem, VariantTask) and attempt > 0:
                problem.reset_to_base()

            if variants_enabled and isinstance(problem, VariantTask):
                if attempt > 0:
                    variant = problem.get_next_variant()
                    if variant:
                        print(f"Applying variant: {variant}")
                        problem.apply_variant(variant)
                    else:
                        print("No more variants available, using base configuration")
                variant_info = problem.current_variant

            if attempt > 0:
                variant_summary = (
                    problem.get_variant_summary()
                    if isinstance(problem, VariantTask)
                    else "same configuration"
                )
                print(f"Retrying with {variant_summary}")

            if attempt > 0:
                await self._deploy_problem(problem)

            try:
                results = await self.orchestrator.start_problem(max_steps)
<<<<<<< HEAD
                overall_results["final_results"] = results

=======
                
                # Record attempt with variant metadata
                variant_metadata = self._capture_variant_metadata()
>>>>>>> d34bf189
                attempt_info = {
                    "attempt_number": attempt + 1,
                    "problem_id": getattr(self.orchestrator.session, "problem_id", None),
                    "canonical_problem_id": getattr(self.orchestrator.session, "canonical_pid", None),
                    "results": results,
<<<<<<< HEAD
                    "variant": variant_info,
                }
                overall_results["attempts"].append(attempt_info)
                self.retry_history.append(attempt_info)

=======
                    "variant": variant_metadata.get("current_variant"),
                    "variant_context": variant_metadata,
                }
                overall_results["attempts"].append(attempt_info)
                overall_results["variant_attempts"].append(
                    {"attempt_number": attempt + 1, **variant_metadata}
                )
                overall_results["problem_id"] = attempt_info["problem_id"]
                overall_results["canonical_problem_id"] = attempt_info["canonical_problem_id"]
                self.retry_history.append(attempt_info)
                
                # Check if successful
>>>>>>> d34bf189
                if self._is_successful(results):
                    print(f"✓ Success on attempt {attempt + 1}")
                    overall_results["final_success"] = True
                    overall_results["final_results"] = results
                    self.retry_count = attempt
                    break

                print(f"✗ Failed on attempt {attempt + 1}")
                if attempt < retries_allowed:
                    print("Preparing for retry...")

            except Exception as e:
                print(f"Exception during attempt {attempt + 1}: {e}")

<<<<<<< HEAD
=======
                variant_metadata = self._capture_variant_metadata()
>>>>>>> d34bf189
                attempt_info = {
                    "attempt_number": attempt + 1,
                    "problem_id": getattr(self.orchestrator.session, "problem_id", None),
                    "canonical_problem_id": getattr(self.orchestrator.session, "canonical_pid", None),
                    "error": str(e),
<<<<<<< HEAD
                    "variant": variant_info,
                }
                overall_results["attempts"].append(attempt_info)
                self.retry_history.append(attempt_info)

                if attempt < retries_allowed:
                    print("Preparing for retry after exception...")
=======
                    "variant": variant_metadata.get("current_variant"),
                    "variant_context": variant_metadata,
                }
                overall_results["attempts"].append(attempt_info)
                overall_results["variant_attempts"].append(
                    {"attempt_number": attempt + 1, **variant_metadata}
                )
                overall_results["problem_id"] = attempt_info["problem_id"]
                overall_results["canonical_problem_id"] = attempt_info["canonical_problem_id"]
                self.retry_history.append(attempt_info)

                if attempt < self.max_retries:
                    await self._prepare_retry()
>>>>>>> d34bf189
                else:
                    raise

        print(f"\n{'='*60}")
        print("RETRY SUMMARY")
        print(f"Total attempts: {len(overall_results['attempts'])}")
        print(f"Success: {overall_results['final_success']}")

        if overall_results["final_success"]:
            print(f"Succeeded on attempt: {self.retry_count + 1}")
        else:
            print("All attempts failed")
<<<<<<< HEAD
            self.retry_count = min(
                len(overall_results["attempts"]) - 1,
                retries_allowed,
            )

        overall_results["retry_count"] = self.retry_count
=======

        overall_results["final_variant_context"] = self._capture_variant_metadata()
>>>>>>> d34bf189

        return overall_results

    def _is_successful(self, results: Dict[str, Any]) -> bool:
        """
        Determine if the results indicate success.
        
        Args:
            results: Results from problem execution
            
        Returns:
            True if successful, False otherwise
        """
        # Check various success indicators
        if "results" in results:
            task_results = results["results"]
            
            # Check for explicit success field
            if "success" in task_results:
                return task_results["success"]
                
            # Check for detection accuracy
            if "Detection Accuracy" in task_results:
                return task_results["Detection Accuracy"] == "Correct"
                
            # Check for localization accuracy
            if "Localization Accuracy" in task_results:
                return task_results["Localization Accuracy"] > 50.0
                
            # Check for analysis correctness
            if "system_level_correct" in task_results and "fault_type_correct" in task_results:
                return task_results["system_level_correct"] and task_results["fault_type_correct"]
                
        # Check final state
        if "final_state" in results:
            return results["final_state"] == SubmissionStatus.VALID_SUBMISSION
            
        return False

    def _capture_variant_metadata(self) -> Dict[str, Any]:
        """Capture variant-specific metadata for the current session."""
        session = getattr(self.orchestrator, "session", None)
        problem = getattr(session, "problem", None)
        metadata = {
            "mode": self.orchestrator.probs.variant_mode,
            "supports_variants": isinstance(problem, VariantTask),
            "current_variant": None,
            "variant_history": [],
            "summary": "Base configuration",
            "base_config": None,
            "applied": False,
            "problem_id": getattr(session, "problem_id", None),
            "canonical_problem_id": getattr(session, "canonical_pid", None),
        }

        if isinstance(problem, VariantTask):
            metadata["current_variant"] = copy.deepcopy(problem.current_variant)
            metadata["variant_history"] = copy.deepcopy(problem.variant_history)
            metadata["summary"] = problem.get_variant_summary()
            metadata["applied"] = problem.current_variant is not None
            generator = getattr(problem, "variant_generator", None)
            if generator is not None:
                metadata["base_config"] = copy.deepcopy(
                    getattr(generator, "base_config", None)
                )

        return metadata
    
    async def _prepare_retry(self):
        """Prepare for a retry attempt."""
        session = getattr(self.orchestrator, "session", None)
        problem = getattr(session, "problem", None)

        if problem:
            try:
                problem.recover_fault()
            except Exception as e:
                print(f"Warning: Error during fault recovery: {e}")

            try:
                app = getattr(problem, "app", None)
                if app and hasattr(app, "cleanup"):
                    app.cleanup()
            except Exception as e:
                print(f"Warning: Error during cleanup: {e}")
<<<<<<< HEAD

        print(f"Waiting {self.retry_delay} seconds before retry...")
        await asyncio.sleep(self.retry_delay)

        problem_id = getattr(session, "pid", None)
        results_dir = getattr(session, "results_dir", None) if session else None

        session_cls = session.__class__ if session else Session

        try:
            if results_dir is not None:
                new_session = session_cls(results_dir)
=======
                
        # Wait before retry
        print("Waiting 5 seconds before retry...")
        await asyncio.sleep(5)
        
        # Re-initialize problem
        problem_id = None
        if hasattr(self.orchestrator.session, 'problem_id'):
            problem_id = self.orchestrator.session.problem_id
            
        if problem_id:
            # Re-initialize the problem
            self.orchestrator.session = Session(results_dir=self.orchestrator.results_dir)
            prob = self.orchestrator.probs.get_problem_instance(problem_id)
            canonical_pid = self.orchestrator.probs.get_canonical_id(problem_id)
            self.orchestrator.session.set_problem(
                prob, pid=problem_id, canonical_pid=canonical_pid
            )
            self.orchestrator.session.set_agent(self.orchestrator.agent_name)
            
            # Re-deploy application
            prob.app.deploy()
            
            # Re-inject fault
            prob.inject_fault()
            
            # Start workload
            if inspect.iscoroutinefunction(prob.start_workload):
                await prob.start_workload()
>>>>>>> d34bf189
            else:
                new_session = session_cls()
        except TypeError:
            new_session = session_cls()
            if results_dir is not None and hasattr(new_session, "results_dir"):
                new_session.results_dir = results_dir

        self.orchestrator.session = new_session

        if problem:
            new_session.set_problem(problem, pid=problem_id)

        if hasattr(new_session, "set_agent"):
            new_session.set_agent(self.orchestrator.agent_name)

        return problem

    async def _deploy_problem(self, problem):
        """Deploy application, inject the fault, and start workloads."""

        if not problem:
            return

        try:
            app = getattr(problem, "app", None)
            if app and hasattr(app, "deploy"):
                app.deploy()
        except Exception as e:
            print(f"Warning: Error during app deployment: {e}")

        try:
            if hasattr(problem, "inject_fault"):
                problem.inject_fault()
        except Exception as e:
            print(f"Warning: Error during fault injection: {e}")

        start_workload = getattr(problem, "start_workload", None)
        if start_workload:
            try:
                if inspect.iscoroutinefunction(start_workload):
                    await start_workload()
                else:
                    start_workload()
            except Exception as e:
                print(f"Warning: Error starting workload: {e}")<|MERGE_RESOLUTION|>--- conflicted
+++ resolved
@@ -5,13 +5,9 @@
 
 import asyncio
 import inspect
-<<<<<<< HEAD
-from typing import Any, Dict, Optional
-
-=======
 import copy
 from typing import Dict, Any, Optional
->>>>>>> d34bf189
+
 from aiopslab.orchestrator.orchestrator import Orchestrator
 from aiopslab.orchestrator.tasks.variant_task import VariantTask
 from aiopslab.session import Session
@@ -98,29 +94,23 @@
         Returns:
             Final results including retry information
         """
-<<<<<<< HEAD
+
 
         retries_allowed = self.max_retries if max_retries is None else max_retries
         variants_enabled = (
             self.enable_variants if enable_variants is None else enable_variants
         )
-
-=======
         session = getattr(self.orchestrator, "session", None)
->>>>>>> d34bf189
         overall_results = {
             "retry_count": 0,
             "attempts": [],
             "variant_attempts": [],
             "final_success": False,
             "final_results": None,
-<<<<<<< HEAD
-=======
             "problem_id": getattr(session, "problem_id", None),
             "canonical_problem_id": getattr(session, "canonical_pid", None),
             "variant_mode": self.orchestrator.probs.variant_mode,
             "variants_enabled_for_retries": self.enable_variants,
->>>>>>> d34bf189
         }
 
         session = getattr(self.orchestrator, "session", None)
@@ -169,26 +159,14 @@
 
             try:
                 results = await self.orchestrator.start_problem(max_steps)
-<<<<<<< HEAD
                 overall_results["final_results"] = results
-
-=======
-                
-                # Record attempt with variant metadata
                 variant_metadata = self._capture_variant_metadata()
->>>>>>> d34bf189
+
                 attempt_info = {
                     "attempt_number": attempt + 1,
                     "problem_id": getattr(self.orchestrator.session, "problem_id", None),
                     "canonical_problem_id": getattr(self.orchestrator.session, "canonical_pid", None),
                     "results": results,
-<<<<<<< HEAD
-                    "variant": variant_info,
-                }
-                overall_results["attempts"].append(attempt_info)
-                self.retry_history.append(attempt_info)
-
-=======
                     "variant": variant_metadata.get("current_variant"),
                     "variant_context": variant_metadata,
                 }
@@ -201,7 +179,6 @@
                 self.retry_history.append(attempt_info)
                 
                 # Check if successful
->>>>>>> d34bf189
                 if self._is_successful(results):
                     print(f"✓ Success on attempt {attempt + 1}")
                     overall_results["final_success"] = True
@@ -216,24 +193,12 @@
             except Exception as e:
                 print(f"Exception during attempt {attempt + 1}: {e}")
 
-<<<<<<< HEAD
-=======
                 variant_metadata = self._capture_variant_metadata()
->>>>>>> d34bf189
                 attempt_info = {
                     "attempt_number": attempt + 1,
                     "problem_id": getattr(self.orchestrator.session, "problem_id", None),
                     "canonical_problem_id": getattr(self.orchestrator.session, "canonical_pid", None),
                     "error": str(e),
-<<<<<<< HEAD
-                    "variant": variant_info,
-                }
-                overall_results["attempts"].append(attempt_info)
-                self.retry_history.append(attempt_info)
-
-                if attempt < retries_allowed:
-                    print("Preparing for retry after exception...")
-=======
                     "variant": variant_metadata.get("current_variant"),
                     "variant_context": variant_metadata,
                 }
@@ -247,7 +212,6 @@
 
                 if attempt < self.max_retries:
                     await self._prepare_retry()
->>>>>>> d34bf189
                 else:
                     raise
 
@@ -260,17 +224,13 @@
             print(f"Succeeded on attempt: {self.retry_count + 1}")
         else:
             print("All attempts failed")
-<<<<<<< HEAD
             self.retry_count = min(
                 len(overall_results["attempts"]) - 1,
                 retries_allowed,
             )
 
         overall_results["retry_count"] = self.retry_count
-=======
-
-        overall_results["final_variant_context"] = self._capture_variant_metadata()
->>>>>>> d34bf189
+
 
         return overall_results
 
@@ -356,25 +316,9 @@
                     app.cleanup()
             except Exception as e:
                 print(f"Warning: Error during cleanup: {e}")
-<<<<<<< HEAD
 
         print(f"Waiting {self.retry_delay} seconds before retry...")
         await asyncio.sleep(self.retry_delay)
-
-        problem_id = getattr(session, "pid", None)
-        results_dir = getattr(session, "results_dir", None) if session else None
-
-        session_cls = session.__class__ if session else Session
-
-        try:
-            if results_dir is not None:
-                new_session = session_cls(results_dir)
-=======
-                
-        # Wait before retry
-        print("Waiting 5 seconds before retry...")
-        await asyncio.sleep(5)
-        
         # Re-initialize problem
         problem_id = None
         if hasattr(self.orchestrator.session, 'problem_id'):
@@ -399,7 +343,7 @@
             # Start workload
             if inspect.iscoroutinefunction(prob.start_workload):
                 await prob.start_workload()
->>>>>>> d34bf189
+
             else:
                 new_session = session_cls()
         except TypeError:
