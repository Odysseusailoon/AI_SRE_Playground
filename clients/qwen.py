--- conflicted
+++ resolved
@@ -2,14 +2,7 @@
 
 import os
 import asyncio
-<<<<<<< HEAD
 import tiktoken
-=======
-import argparse
-import json
-from pathlib import Path
-
->>>>>>> 0297a342
 import wandb
 import argparse
 import json
@@ -20,7 +13,6 @@
 from aiopslab.orchestrator.problems.registry import ProblemRegistry
 from clients.utils.templates import DOCS_SHELL_ONLY
 from dotenv import load_dotenv
-<<<<<<< HEAD
 
 # Load environment variables from the .env file
 load_dotenv()
@@ -59,10 +51,6 @@
         total_tokens += message_tokens
 
     return trimmed
-=======
-
-load_dotenv()
->>>>>>> 0297a342
 
 class QwenAgent:
     def __init__(self, model="qwen-turbo"):
@@ -105,7 +93,6 @@
             str: The response from the agent.
         """
         self.history.append({"role": "user", "content": input})
-<<<<<<< HEAD
         try:
             trimmed_history = trim_history_to_token_limit(self.history)
             response = self.llm.run(trimmed_history)
@@ -118,12 +105,6 @@
             fallback_response = f"Error occurred while calling Qwen API: {e}"
             self.history.append({"role": "assistant", "content": fallback_response})
             return fallback_response
-=======
-        response = self.llm.run(self.history)
-        print(f"===== Agent (Qwen - {self.llm.model}) ====\n{response[0]}")
-        self.history.append({"role": "assistant", "content": response[0]})
-        return response[0]
->>>>>>> 0297a342
 
     def _filter_dict(self, dictionary, filter_func):
         return {k: v for k, v in dictionary.items() if filter_func(k, v)}
@@ -212,11 +193,7 @@
 
 
 if __name__ == "__main__":
-<<<<<<< HEAD
     parser = argparse.ArgumentParser(description='Run Qwen agent on AIOpsLab problems')
-=======
-    parser = argparse.ArgumentParser(description='Run qwen agent on AIOpsLab problems')
->>>>>>> 0297a342
     parser.add_argument('--skip-completed', action='store_true',
                        help='Skip problems that have already been completed')
     parser.add_argument('--problem-ids', nargs='+',
@@ -224,18 +201,10 @@
     parser.add_argument('--max-steps', type=int, default=30,
                        help='Maximum steps per problem (default: 30)')
     parser.add_argument('--model', type=str,
-<<<<<<< HEAD
                        default=os.getenv("QWEN_MODEL", "qwen-turbo"),
                        help='Qwen model to use')
 
     args = parser.parse_args()
-
-=======
-                       default=os.getenv("QWEN_MODEL", "openai/gpt-4o-mini"),
-                       help='qwen model to use')
-
-    args = parser.parse_args()
->>>>>>> 0297a342
     # Load use_wandb from environment variable with a default of False
     use_wandb = os.getenv("USE_WANDB", "false").lower() == "true"
 
@@ -279,11 +248,7 @@
 
     for pid in problems:
         print(f"\n=== Starting problem: {pid} ===")
-<<<<<<< HEAD
         agent = QwenAgent(model=model)
-=======
-        agent = QwenAgent()
->>>>>>> 0297a342
 
         orchestrator = Orchestrator(results_dir=results_dir)
         orchestrator.register_agent(agent, name=agent_name)
