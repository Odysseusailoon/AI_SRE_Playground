--- conflicted
+++ resolved
@@ -117,18 +117,9 @@
         orchestrator = Orchestrator()
         orchestrator.register_agent(agent, name="gpt-w-shell")
 
-<<<<<<< HEAD
-        # pid = os.getenv("TASK_NAME", "misconfig_app_hotel_res-mitigation-1")
-        pid = 'astronomy_shop_loadgenerator_flood_homepage-localization-1'
         problem_desc, instructs, apis = orchestrator.init_problem(pid)
         agent.init_context(problem_desc, instructs, apis)
         asyncio.run(orchestrator.start_problem(max_steps=30))
-=======
-    pid = "scale_pod_zero_social_net-mitigation-1"
-    problem_desc, instructs, apis = orchestrator.init_problem(pid)
-    agent.init_context(problem_desc, instructs, apis)
-    asyncio.run(orchestrator.start_problem(max_steps=10))
->>>>>>> 098c684b
 
     if use_wandb:
         # Finish the wandb run
