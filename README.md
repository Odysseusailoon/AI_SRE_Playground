<div align="center">

<h1>AIOpsLab</h1>

[🤖Overview](#🤖overview) | 
[🚀Quick Start](#🚀quickstart) | 
[📦Installation](#📦installation) | 
[⚙️Usage](#⚙️usage) | 
[📂Project Structure](#📂project-structure) |
[📄How to Cite](#📄how-to-cite)

[![ArXiv Link](https://img.shields.io/badge/arXiv-2501.06706-red?logo=arxiv)](https://arxiv.org/pdf/2501.06706)
[![ArXiv Link](https://img.shields.io/badge/arXiv-2407.12165-red?logo=arxiv)](https://arxiv.org/pdf/2407.12165)
</div>



<h2 id="🤖overview">🤖 Overview</h2>

![alt text](./assets/images/aiopslab-arch-open-source.png)


AIOpsLab is a holistic framework to enable the design, development, and evaluation of autonomous AIOps agents that, additionally, serve the purpose of building reproducible, standardized, interoperable and scalable benchmarks. AIOpsLab can deploy microservice cloud environments, inject faults, generate workloads, and export telemetry data, while orchestrating these components and providing interfaces for interacting with and evaluating agents. 

Moreover, AIOpsLab provides a built-in benchmark suite with a set of problems to evaluate AIOps agents in an interactive environment. This suite can be easily extended to meet user-specific needs. See the problem list [here](/aiopslab/orchestrator/problems/registry.py#L15).

<h2 id="📦installation">📦 Installation</h2>

### Requirements
- Python >= 3.11
<<<<<<< HEAD
- [Helm](https://helm.sh/)
=======
- Additional requirements depend on the deployment option selected, which is explained in the next section
>>>>>>> 75824e09

Recommended installation:
```bash
sudo apt install python3.11 python3.11-venv python3.11-dev python3-pip # poetry requires python >= 3.11
```

We recommend [Poetry](https://python-poetry.org/docs/) for managing dependencies. You can also use a standard `pip install -e .` to install the dependencies.

```bash
git clone --recurse-submodules <CLONE_PATH_TO_THE_REPO>
cd AIOpsLab
poetry env use python3.11
export PATH="$HOME/.local/bin:$PATH" # export poetry to PATH if needed
poetry install # -vvv for verbose output
poetry self add poetry-plugin-shell # installs poetry shell plugin
poetry shell
```

<h2 id="🚀quickstart">🚀 Quick Start </h2>

<!-- TODO: Add instructions for both local cluster and remote cluster -->
Choose either a) or b) to set up your cluster and then proceed to the next steps.

### a) Local simulated cluster
AIOpsLab can be run on a local simulated cluster using [kind](https://kind.sigs.k8s.io/) on your local machine. Please look at this [README](kind/README.md#prerequisites) for a list of prerequisites.

```bash
# For x86 machines
kind create cluster --config kind/kind-config-x86.yaml

# For ARM machines
kind create cluster --config kind/kind-config-arm.yaml
```

If you're running into issues, consider building a Docker image for your machine by following this [README](kind/README.md#deployment-steps). Please also open an issue.

### [Tips]
If you are running AIOpsLab using a proxy, beware of exporting the HTTP proxy as `172.17.0.1`. When creating the kind cluster, all the nodes in the cluster will inherit the proxy setting from the host environment and the Docker container. 

The `172.17.0.1` address is used to communicate with the host machine. For more details, refer to the official guide: [Configure Kind to Use a Proxy](https://kind.sigs.k8s.io/docs/user/quick-start/#configure-kind-to-use-a-proxy).

Additionally, Docker doesn't support SOCKS5 proxy directly. If you're using a SOCKS5 protocol to proxy, you may need to use [Privoxy](https://www.privoxy.org) to forward SOCKS5 to HTTP.

If you're running VLLM and the LLM agent locally, Privoxy will by default proxy `localhost`, which will cause errors. To avoid this issue, you should set the following environment variable:

```bash
export no_proxy=localhost
``` 

After finishing cluster creation, proceed to the next "Update `config.yml`" step.

### b) Remote cluster
AIOpsLab supports any remote kubernetes cluster that your `kubectl` context is set to, whether it's a cluster from a cloud provider or one you build yourself. We have some Ansible playbooks to setup clusters on providers like [CloudLab](https://www.cloudlab.us/) and our own machines. Follow this [README](./scripts/ansible/README.md) to set up your own cluster, and then proceed to the next "Update `config.yml`" step.

### Update `config.yml`
```bash
cd aiopslab
cp config.yml.example config.yml
```
Update your `config.yml` so that `k8s_host` is the host name of the control plane node of your cluster. Update `k8s_user` to be your username on the control plane node. If you are using a kind cluster, your `k8s_host` should be `kind`. If you're running AIOpsLab on cluster, your `k8s_host` should be `localhost`.

### Running agents locally
Human as the agent:

```bash
python3 cli.py
(aiopslab) $ start misconfig_app_hotel_res-detection-1 # or choose any problem you want to solve
# ... wait for the setup ...
(aiopslab) $ submit("Yes") # submit solution
```

Run GPT-4 baseline agent:

```bash
# Create a .env file in the project root (if not exists)
echo "OPENAI_API_KEY=<YOUR_OPENAI_API_KEY>" > .env
# Add more API keys as needed:
# echo "QWEN_API_KEY=<YOUR_QWEN_API_KEY>" >> .env
# echo "DEEPSEEK_API_KEY=<YOUR_DEEPSEEK_API_KEY>" >> .env

python3 clients/gpt.py # you can also change the problem to solve in the main() function
```

The clients will automatically load API keys from your .env file.

You can check the running status of the cluster using [k9s](https://k9scli.io/) or other cluster monitoring tools conveniently.

To browse your logged `session_id` values in the W&B app as a table:

1. Make sure you have W&B installed and configured.
2. Set the USE_WANDB environment variable:
    ```bash
    # Add to your .env file
    echo "USE_WANDB=true" >> .env
    ```
3. In the W&B web UI, open any run and click Tables → Add Query Panel.
4. In the key field, type `runs.summary` and click `Run`, then you will see the results displayed in a table format.

<h2 id="⚙️usage">⚙️ Usage</h2>

AIOpsLab can be used in the following ways:
- [Onboard your agent to AIOpsLab](#how-to-onboard-your-agent-to-aiopslab)
- [Add new applications to AIOpsLab](#how-to-add-new-applications-to-aiopslab)
- [Add new problems to AIOpsLab](#how-to-add-new-problems-to-aiopslab)

### Running agents remotely
You can run AIOpsLab on a remote machine with larger computational resources. This section guides you through setting up and using AIOpsLab remotely.

1. **On the remote machine, start the AIOpsLab service**:

    ```bash
    SERVICE_HOST=<YOUR_HOST> SERVICE_PORT=<YOUR_PORT> SERVICE_WORKERS=<YOUR_WORKERS> python service.py
    ```
2. **Test the connection from your local machine**:
    In your local machine, you can test the connection to the remote AIOpsLab service using `curl`:

    ```bash
    # Check if the service is running
    curl http://<YOUR_HOST>:<YOUR_PORT>/health
    
    # List available problems
    curl http://<YOUR_HOST>:<YOUR_PORT>/problems
    
    # List available agents
    curl http://<YOUR_HOST>:<YOUR_PORT>/agents
    ```

3. **Run vLLM on the remote machine (if using vLLM agent):**
    If you're using the vLLM agent, make sure to launch the vLLM server on the remote machine:

    ```bash
    # On the remote machine
    chmod +x ./clients/launch_vllm.sh
    ./clients/launch_vllm.sh
    ```
    You can customize the model by editing `launch_vllm.sh` before running it.

4. **Run the agent**:
    In your local machine, you can run the agent using the following command:

    ```bash
    curl -X POST http://<YOUR_HOST>:<YOUR_PORT>/simulate \
      -H "Content-Type: application/json" \
      -d '{
        "problem_id": "misconfig_app_hotel_res-mitigation-1",
        "agent_name": "vllm",
        "max_steps": 10,
        "temperature": 0.7,
        "top_p": 0.9
      }'
    ```

### How to onboard your agent to AIOpsLab?

AIOpsLab makes it extremely easy to develop and evaluate your agents. You can onboard your agent to AIOpsLab in 3 simple steps:

1. **Create your agent**: You are free to develop agents using any framework of your choice. The only requirements are:
    - Wrap your agent in a Python class, say `Agent`
    - Add an async method `get_action` to the class:

        ```python
        # given current state and returns the agent's action
        async def get_action(self, state: str) -> str:
            # <your agent's logic here>
        ```

2. **Register your agent with AIOpsLab**: You can now register the agent with AIOpsLab's orchestrator. The orchestrator will manage the interaction between your agent and the environment:

    ```python
    from aiopslab.orchestrator import Orchestrator

    agent = Agent()             # create an instance of your agent
    orch = Orchestrator()       # get AIOpsLab's orchestrator
    orch.register_agent(agent)  # register your agent with AIOpsLab
    ```

3. **Evaluate your agent on a problem**:

    1. **Initialize a problem**: AIOpsLab provides a list of problems that you can evaluate your agent on. Find the list of available problems [here](/aiopslab/orchestrator/problems/registry.py) or using `orch.probs.get_problem_ids()`. Now initialize a problem by its ID: 

        ```python
        problem_desc, instructs, apis = orch.init_problem("k8s_target_port-misconfig-mitigation-1")
        ```
    
    2. **Set agent context**: Use the problem description, instructions, and APIs available to set context for your agent. (*This step depends on your agent's design and is left to the user*)


    3. **Start the problem**: Start the problem by calling the `start_problem` method. You can specify the maximum number of steps too:

        ```python
        import asyncio
        asyncio.run(orch.start_problem(max_steps=30))
        ```

This process will create a [`Session`](/aiopslab/session.py) with the orchestrator, where the agent will solve the problem. The orchestrator will evaluate your agent's solution and provide results (stored under `data/results/`). You can use these to improve your agent.


### How to add new applications to AIOpsLab?

AIOpsLab provides a default [list of applications](/aiopslab/service/apps/) to evaluate agents for operations tasks. However, as a developer you can add new applications to AIOpsLab and design problems around them.

> *Note*: for auto-deployment of some apps with K8S, we integrate Helm charts (you can also use `kubectl` to install as [HotelRes application](/aiopslab/service/apps/hotelres.py)). More on Helm [here](https://helm.sh).

To add a new application to AIOpsLab with Helm, you need to:

1. **Add application metadata**
    - Application metadata is a JSON object that describes the application.
    - Include *any* field such as the app's name, desc, namespace, etc.
    - We recommend also including a special `Helm Config` field, as follows:

        ```json
        "Helm Config": {
            "release_name": "<name for the Helm release to deploy>",
            "chart_path": "<path to the Helm chart of the app>",
            "namespace": "<K8S namespace where app should be deployed>"
        }
        ```
        > *Note*: The `Helm Config` is used by the orchestrator to auto-deploy your app when a problem associated with it is started.

        > *Note*: The orchestrator will auto-provide *all other* fields as context to the agent for any problem associated with this app.

    Create a JSON file with this metadata and save it in the [`metadata`](/aiopslab/service/metadata) directory. For example the `social-network` app: [social-network.json](/aiopslab/service/metadata/social-network.json)

2. **Add application class**

    Extend the base class in a new Python file in the [`apps`](/aiopslab/service/apps) directory:

    ```python
    from aiopslab.service.apps.base import Application

    class MyApp(Application):
        def __init__(self):
            super().__init__("<path to app metadata JSON>")
    ```

    The `Application` class provides a base implementation for the application. You can override methods as needed and add new ones to suit your application's requirements, but the base class should suffice for most applications.



### How to add new problems to AIOpsLab?

Similar to applications, AIOpsLab provides a default [list of problems](/aiopslab/orchestrator/problems/registry.py) to evaluate agents. However, as a developer you can add new problems to AIOpsLab and design them around your applications.

Each problem in AIOpsLab has 5 components:
1. *Application*: The application on which the problem is based.
2. *Task*: The AIOps task that the agent needs to perform.
 Currently we support: [Detection](/aiopslab/orchestrator/tasks/detection.py), [Localization](/aiopslab/orchestrator/tasks/localization.py), [Analysis](/aiopslab/orchestrator/tasks/analysis.py), and [Mitigation](/aiopslab/orchestrator/tasks/mitigation.py).
3. *Fault*: The fault being introduced in the application.
4. *Workload*: The workload that is generated for the application.
5. *Evaluator*: The evaluator that checks the agent's performance.

To add a new problem to AIOpsLab, create a new Python file 
in the [`problems`](/aiopslab/orchestrator/problems) directory, as follows:

1. **Setup**. Import your chosen application (say `MyApp`) and task (say `LocalizationTask`):

    ```python
    from aiopslab.service.apps.myapp import MyApp
    from aiopslab.orchestrator.tasks.localization import LocalizationTask
    ```

2. **Define**. To define a problem, create a class that inherits from your chosen `Task`, and defines 3 methods: `start_workload`, `inject_fault`, and `eval`:

    ```python
    class MyProblem(LocalizationTask):
        def __init__(self):
            self.app = MyApp()
        
        def start_workload(self):
            # <your workload logic here>
        
        def inject_fault(self)
            # <your fault injection logic here>
        
        def eval(self, soln, trace, duration):
            # <your evaluation logic here>
    ```

3. **Register**. Finally, add your problem to the orchestrator's registry [here](/aiopslab/orchestrator/problems/registry.py).


See a full example of a problem [here](/aiopslab/orchestrator/problems/k8s_target_port_misconfig/target_port.py). 
<details>
  <summary>Click to show the description of the problem in detail</summary>

- **`start_workload`**: Initiates the application's workload. Use your own generator or AIOpsLab's default, which is based on [wrk2](https://github.com/giltene/wrk2):

    ```python
    from aiopslab.generator.workload.wrk import Wrk

    wrk = Wrk(rate=100, duration=10)
    wrk.start_workload(payload="<wrk payload script>", url="<app URL>")
    ```
    > Relevant Code: [aiopslab/generators/workload/wrk.py](/aiopslab/generators/workload/wrk.py)

- **`inject_fault`**: Introduces a fault into the application. Use your own injector or AIOpsLab's built-in one which you can also extend. E.g., a misconfig in the K8S layer:

    ```python
    from aiopslab.generators.fault.inject_virtual import *

    inj = VirtualizationFaultInjector(testbed="<namespace>")
    inj.inject_fault(microservices=["<service-name>"], fault_type="misconfig")
    ```

    > Relevant Code: [aiopslab/generators/fault](/aiopslab/generators/fault)


- **`eval`**: Evaluates the agent's solution using 3 params: (1) *soln*: agent's submitted solution if any, (2) *trace*: agent's action trace, and (3) *duration*: time taken by the agent.

    Here, you can use built-in default evaluators for each task and/or add custom evaluations. The results are stored in `self.results`:
    ```python
    def eval(self, soln, trace, duration) -> dict:
        super().eval(soln, trace, duration)     # default evaluation
        self.add_result("myMetric", my_metric(...))     # add custom metric
        return self.results
    ```

    > *Note*: When an agent starts a problem, the orchestrator creates a [`Session`](/aiopslab/session.py) object that stores the agent's interaction. The `trace` parameter is this session's recorded trace.

    > Relevant Code: [aiopslab/orchestrator/evaluators/](/aiopslab/orchestrator/evaluators/)

</details>




<h2 id="📂project-structure">📂 Project Structure</h2>

<summary><code>aiopslab</code></summary>
<details>
  <summary>Generators</summary>
  <pre>
  generators - the problem generators for aiopslab
  ├── fault - the fault generator organized by fault injection level
  │   ├── base.py
  │   ├── inject_app.py
  │  ...
  │   └── inject_virtual.py
  └── workload - the workload generator organized by workload type
      └── wrk.py - wrk tool interface
  </pre>
</details>

<details>
  <summary>Orchestrator</summary>
  <pre>
  orchestrator
  ├── orchestrator.py - the main orchestration engine
  ├── parser.py - parser for agent responses
  ├── evaluators - eval metrics in the system
  │   ├── prompts.py - prompts for LLM-as-a-Judge
  │   ├── qualitative.py - qualitative metrics
  │   └── quantitative.py - quantitative metrics
  ├── problems - problem definitions in aiopslab
  │   ├── k8s_target_port_misconfig - e.g., A K8S TargetPort misconfig problem
  │  ...
  │   └── registry.py
  ├── actions - actions that agents can perform organized by AIOps task type
  │   ├── base.py
  │   ├── detection.py
  │   ├── localization.py
  │   ├── analysis.py
  │   └── mitigation.py
  └── tasks - individual AIOps task definition that agents need to solve
      ├── base.py
      ├── detection.py
      ├── localization.py
      ├── analysis.py
      └── mitigation.py
  </pre>
</details>

<details>
  <summary>Service</summary>
  <pre>
  service
  ├── apps - interfaces/impl. of each app
  ├── helm.py - helm interface to interact with the cluster
  ├── kubectl.py - kubectl interface to interact with the cluster
  ├── shell.py - shell interface to interact with the cluster
  ├── metadata - metadata and configs for each apps
  └── telemetry - observability tools besides observer, e.g., in-memory log telemetry for the agent
  </pre>
</details>

<details>
  <summary>Observer</summary>
  <pre>
  observer
  ├── filebeat - Filebeat installation
  ├── logstash - Logstash installation
  ├── prometheus - Prometheus installation
  ├── log_api.py - API to store the log data on disk
  ├── metric_api.py - API to store the metrics data on disk
  └── trace_api.py - API to store the traces data on disk
  </pre>
</details>

<details>
  <summary>Utils</summary>
  <pre>
  ├── config.yml - aiopslab configs
  ├── config.py - config parser
  ├── paths.py - paths and constants
  ├── session.py - aiopslab session manager
  └── utils
      ├── actions.py - helpers for actions that agents can perform
      ├── cache.py - cache manager
      └── status.py - aiopslab status, error, and warnings
  </pre>
</details>

<summary><code>cli.py</code>: A command line interface to interact with AIOpsLab, e.g., used by human operators.</summary>


<h2 id="📄how-to-cite">📄 How to Cite</h2>

```bibtex
@inproceedings{
chen2025aiopslab,
title={{AIO}psLab: A Holistic Framework to Evaluate {AI} Agents for Enabling Autonomous Clouds},
author={Yinfang Chen and Manish Shetty and Gagan Somashekar and Minghua Ma and Yogesh Simmhan and Jonathan Mace and Chetan Bansal and Rujia Wang and Saravan Rajmohan},
booktitle={Eighth Conference on Machine Learning and Systems},
year={2025},
url={https://openreview.net/forum?id=3EXBLwGxtq}
}
@inproceedings{shetty2024building,
  title = {Building AI Agents for Autonomous Clouds: Challenges and Design Principles},
  author = {Shetty, Manish and Chen, Yinfang and Somashekar, Gagan and Ma, Minghua and Simmhan, Yogesh and Zhang, Xuchao and Mace, Jonathan and Vandevoorde, Dax and Las-Casas, Pedro and Gupta, Shachee Mishra and Nath, Suman and Bansal, Chetan and Rajmohan, Saravan},
  year = {2024},
  booktitle = {Proceedings of 15th ACM Symposium on Cloud Computing},
}
```

## Code of Conduct

This project has adopted the [Microsoft Open Source Code of Conduct](https://opensource.microsoft.com/codeofconduct/). For more information see the [Code of Conduct FAQ](https://opensource.microsoft.com/codeofconduct/faq/) or contact [opencode@microsoft.com](mailto:opencode@microsoft.com) with any additional questions or comments.


## License

Copyright (c) Microsoft Corporation. All rights reserved.

Licensed under the [MIT](LICENSE.txt) license.


### Trademarks

This project may contain trademarks or logos for projects, products, or services. Authorized use of Microsoft trademarks or logos is subject to and must follow [Microsoft’s Trademark & Brand Guidelines](https://www.microsoft.com/en-us/legal/intellectualproperty/trademarks). Use of Microsoft trademarks or logos in modified versions of this project must not cause confusion or imply Microsoft sponsorship. Any use of third-party trademarks or logos is subject to those third-party’s policies.<|MERGE_RESOLUTION|>--- conflicted
+++ resolved
@@ -28,11 +28,8 @@
 
 ### Requirements
 - Python >= 3.11
-<<<<<<< HEAD
 - [Helm](https://helm.sh/)
-=======
 - Additional requirements depend on the deployment option selected, which is explained in the next section
->>>>>>> 75824e09
 
 Recommended installation:
 ```bash
